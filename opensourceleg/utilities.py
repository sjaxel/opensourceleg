--- conflicted
+++ resolved
@@ -343,10 +343,6 @@
     return serial_ports
 
 
-<<<<<<< HEAD
-if __name__ == "__main__":
-    print(get_active_ports()[0])
-=======
 def twos_compliment(value: int, bit_length: int) -> int:
     """_summary_
 
@@ -365,5 +361,4 @@
     if value >= 2 ** (bit_length - 1):
         return value - (2**bit_length)
     else:
-        return value
->>>>>>> 221e50e7
+        return value